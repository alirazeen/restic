package s3

import (
	"context"
	"fmt"
	"io"
	"os"
	"path"
	"restic"
	"strings"
	"time"

	"restic/backend"
	"restic/errors"

	"github.com/minio/minio-go"

	"restic/debug"
)

const connLimit = 10

<<<<<<< HEAD
// s3 is a backend which stores the data on an S3 endpoint.
type s3 struct {
	client     *minio.Client
	sem        *backend.Semaphore
	bucketname string
	prefix     string
=======
// Backend stores data on an S3 endpoint.
type Backend struct {
	client       *minio.Client
	sem          *backend.Semaphore
	bucketname   string
	prefix       string
	cacheMutex   sync.RWMutex
	cacheObjSize map[string]int64
>>>>>>> eb7ddd6e
	backend.Layout
}

// make sure that *Backend implements backend.Backend
var _ restic.Backend = &Backend{}

const defaultLayout = "default"

// Open opens the S3 backend at bucket and region. The bucket is created if it
// does not exist yet.
func Open(cfg Config) (restic.Backend, error) {
	debug.Log("open, config %#v", cfg)

	client, err := minio.New(cfg.Endpoint, cfg.KeyID, cfg.Secret, !cfg.UseHTTP)
	if err != nil {
		return nil, errors.Wrap(err, "minio.New")
	}

	sem, err := backend.NewSemaphore(cfg.Connections)
	if err != nil {
		return nil, err
	}

<<<<<<< HEAD
	be := &s3{
		client:     client,
		sem:        sem,
		bucketname: cfg.Bucket,
		prefix:     cfg.Prefix,
=======
	be := &Backend{
		client:       client,
		sem:          sem,
		bucketname:   cfg.Bucket,
		prefix:       cfg.Prefix,
		cacheObjSize: make(map[string]int64),
>>>>>>> eb7ddd6e
	}

	client.SetCustomTransport(backend.Transport())

	l, err := backend.ParseLayout(be, cfg.Layout, defaultLayout, cfg.Prefix)
	if err != nil {
		return nil, err
	}

	be.Layout = l

	found, err := client.BucketExists(cfg.Bucket)
	if err != nil {
		debug.Log("BucketExists(%v) returned err %v", cfg.Bucket, err)
		return nil, errors.Wrap(err, "client.BucketExists")
	}

	if !found {
		// create new bucket with default ACL in default region
		err = client.MakeBucket(cfg.Bucket, "")
		if err != nil {
			return nil, errors.Wrap(err, "client.MakeBucket")
		}
	}

	return be, nil
}

// IsNotExist returns true if the error is caused by a not existing file.
func (be *Backend) IsNotExist(err error) bool {
	debug.Log("IsNotExist(%T, %#v)", err, err)
	return os.IsNotExist(err)
}

// Join combines path components with slashes.
func (be *Backend) Join(p ...string) string {
	return path.Join(p...)
}

type fileInfo struct {
	name    string
	size    int64
	mode    os.FileMode
	modTime time.Time
	isDir   bool
}

func (fi fileInfo) Name() string       { return fi.name }    // base name of the file
func (fi fileInfo) Size() int64        { return fi.size }    // length in bytes for regular files; system-dependent for others
func (fi fileInfo) Mode() os.FileMode  { return fi.mode }    // file mode bits
func (fi fileInfo) ModTime() time.Time { return fi.modTime } // modification time
func (fi fileInfo) IsDir() bool        { return fi.isDir }   // abbreviation for Mode().IsDir()
func (fi fileInfo) Sys() interface{}   { return nil }        // underlying data source (can return nil)

// ReadDir returns the entries for a directory.
func (be *Backend) ReadDir(dir string) (list []os.FileInfo, err error) {
	debug.Log("ReadDir(%v)", dir)

	// make sure dir ends with a slash
	if dir[len(dir)-1] != '/' {
		dir += "/"
	}

	done := make(chan struct{})
	defer close(done)

	for obj := range be.client.ListObjects(be.bucketname, dir, false, done) {
		if obj.Key == "" {
			continue
		}

		name := strings.TrimPrefix(obj.Key, dir)
		if name == "" {
			return nil, errors.Errorf("invalid key name %v, removing prefix %v yielded empty string", obj.Key, dir)
		}
		entry := fileInfo{
			name:    name,
			size:    obj.Size,
			modTime: obj.LastModified,
		}

		if name[len(name)-1] == '/' {
			entry.isDir = true
			entry.mode = os.ModeDir | 0755
			entry.name = name[:len(name)-1]
		} else {
			entry.mode = 0644
		}

		list = append(list, entry)
	}

	return list, nil
}

// Location returns this backend's location (the bucket name).
func (be *Backend) Location() string {
	return be.Join(be.bucketname, be.prefix)
}

// Path returns the path in the bucket that is used for this backend.
func (be *Backend) Path() string {
	return be.prefix
}

// getRemainingSize returns number of bytes remaining. If it is not possible to
// determine the size, panic() is called.
func getRemainingSize(rd io.Reader) (size int64, err error) {
	type Sizer interface {
		Size() int64
	}

	type Lenner interface {
		Len() int
	}

	if r, ok := rd.(Lenner); ok {
		size = int64(r.Len())
	} else if r, ok := rd.(Sizer); ok {
		size = r.Size()
	} else if f, ok := rd.(*os.File); ok {
		fi, err := f.Stat()
		if err != nil {
			return 0, err
		}

		pos, err := f.Seek(0, io.SeekCurrent)
		if err != nil {
			return 0, err
		}

		size = fi.Size() - pos
	} else {
		panic(fmt.Sprintf("Save() got passed a reader without a method to determine the data size, type is %T", rd))
	}
	return size, nil
}

// preventCloser wraps an io.Reader to run a function instead of the original Close() function.
type preventCloser struct {
	io.Reader
	f func()
}

func (wr preventCloser) Close() error {
	wr.f()
	return nil
}

// Save stores data in the backend at the handle.
func (be *Backend) Save(ctx context.Context, h restic.Handle, rd io.Reader) (err error) {
	if err := h.Valid(); err != nil {
		return err
	}

	objName := be.Filename(h)
	size, err := getRemainingSize(rd)
	if err != nil {
		return err
	}

	debug.Log("Save %v at %v", h, objName)

	// Check key does not already exist
	_, err = be.client.StatObject(be.bucketname, objName)
	if err == nil {
		debug.Log("%v already exists", h)
		return errors.New("key already exists")
	}

	be.sem.GetToken()

	// wrap the reader so that net/http client cannot close the reader, return
	// the token instead.
	rd = preventCloser{
		Reader: rd,
		f: func() {
			debug.Log("Close()")
		},
	}

	debug.Log("PutObject(%v, %v)", be.bucketname, objName)
	coreClient := minio.Core{Client: be.client}
	info, err := coreClient.PutObject(be.bucketname, objName, size, rd, nil, nil, nil)

	be.sem.ReleaseToken()
	debug.Log("%v -> %v bytes, err %#v", objName, info.Size, err)

	return errors.Wrap(err, "client.PutObject")
}

// wrapReader wraps an io.ReadCloser to run an additional function on Close.
type wrapReader struct {
	io.ReadCloser
	f func()
}

func (wr wrapReader) Close() error {
	err := wr.ReadCloser.Close()
	wr.f()
	return err
}

// Load returns a reader that yields the contents of the file at h at the
// given offset. If length is nonzero, only a portion of the file is
// returned. rd must be closed after use.
func (be *Backend) Load(ctx context.Context, h restic.Handle, length int, offset int64) (io.ReadCloser, error) {
	debug.Log("Load %v, length %v, offset %v from %v", h, length, offset, be.Filename(h))
	if err := h.Valid(); err != nil {
		return nil, err
	}

	if offset < 0 {
		return nil, errors.New("offset is negative")
	}

	if length < 0 {
		return nil, errors.Errorf("invalid length %d", length)
	}

	objName := be.Filename(h)

	be.sem.GetToken()

	byteRange := fmt.Sprintf("bytes=%d-", offset)
	if length > 0 {
		byteRange = fmt.Sprintf("bytes=%d-%d", offset, offset+int64(length)-1)
	}
	headers := minio.NewGetReqHeaders()
	headers.Add("Range", byteRange)
	debug.Log("Load(%v) send range %v", h, byteRange)

	coreClient := minio.Core{Client: be.client}
	rd, _, err := coreClient.GetObject(be.bucketname, objName, headers)
	if err != nil {
		be.sem.ReleaseToken()
		return nil, err
	}

	closeRd := wrapReader{
		ReadCloser: rd,
		f: func() {
			debug.Log("Close()")
			be.sem.ReleaseToken()
		},
	}

	return closeRd, err
}

// Stat returns information about a blob.
func (be *Backend) Stat(ctx context.Context, h restic.Handle) (bi restic.FileInfo, err error) {
	debug.Log("%v", h)

	objName := be.Filename(h)
	var obj *minio.Object

	obj, err = be.client.GetObject(be.bucketname, objName)
	if err != nil {
		debug.Log("GetObject() err %v", err)
		return restic.FileInfo{}, errors.Wrap(err, "client.GetObject")
	}

	// make sure that the object is closed properly.
	defer func() {
		e := obj.Close()
		if err == nil {
			err = errors.Wrap(e, "Close")
		}
	}()

	fi, err := obj.Stat()
	if err != nil {
		debug.Log("Stat() err %v", err)
		return restic.FileInfo{}, errors.Wrap(err, "Stat")
	}

	return restic.FileInfo{Size: fi.Size}, nil
}

// Test returns true if a blob of the given type and name exists in the backend.
func (be *Backend) Test(ctx context.Context, h restic.Handle) (bool, error) {
	found := false
	objName := be.Filename(h)
	_, err := be.client.StatObject(be.bucketname, objName)
	if err == nil {
		found = true
	}

	// If error, then not found
	return found, nil
}

// Remove removes the blob with the given name and type.
func (be *Backend) Remove(ctx context.Context, h restic.Handle) error {
	objName := be.Filename(h)
	err := be.client.RemoveObject(be.bucketname, objName)
	debug.Log("Remove(%v) at %v -> err %v", h, objName, err)
	return errors.Wrap(err, "client.RemoveObject")
}

// List returns a channel that yields all names of blobs of type t. A
// goroutine is started for this. If the channel done is closed, sending
// stops.
func (be *Backend) List(ctx context.Context, t restic.FileType) <-chan string {
	debug.Log("listing %v", t)
	ch := make(chan string)

	prefix := be.Dirname(restic.Handle{Type: t})

	// make sure prefix ends with a slash
	if prefix[len(prefix)-1] != '/' {
		prefix += "/"
	}

	listresp := be.client.ListObjects(be.bucketname, prefix, true, ctx.Done())

	go func() {
		defer close(ch)
		for obj := range listresp {
			m := strings.TrimPrefix(obj.Key, prefix)
			if m == "" {
				continue
			}

			select {
			case ch <- path.Base(m):
			case <-ctx.Done():
				return
			}
		}
	}()

	return ch
}

// Remove keys for a specified backend type.
func (be *Backend) removeKeys(ctx context.Context, t restic.FileType) error {
	for key := range be.List(ctx, restic.DataFile) {
		err := be.Remove(ctx, restic.Handle{Type: restic.DataFile, Name: key})
		if err != nil {
			return err
		}
	}

	return nil
}

// Delete removes all restic keys in the bucket. It will not remove the bucket itself.
func (be *Backend) Delete(ctx context.Context) error {
	alltypes := []restic.FileType{
		restic.DataFile,
		restic.KeyFile,
		restic.LockFile,
		restic.SnapshotFile,
		restic.IndexFile}

	for _, t := range alltypes {
		err := be.removeKeys(ctx, t)
		if err != nil {
			return nil
		}
	}

	return be.Remove(ctx, restic.Handle{Type: restic.ConfigFile})
}

// Close does nothing
func (be *Backend) Close() error { return nil }

// Rename moves a file based on the new layout l.
func (be *Backend) Rename(h restic.Handle, l backend.Layout) error {
	debug.Log("Rename %v to %v", h, l)
	oldname := be.Filename(h)
	newname := l.Filename(h)

	debug.Log("  %v -> %v", oldname, newname)

	coreClient := minio.Core{Client: be.client}
	err := coreClient.CopyObject(be.bucketname, newname, path.Join(be.bucketname, oldname), minio.CopyConditions{})
	if err != nil {
		debug.Log("copy failed: %v", err)
		return err
	}

	return be.client.RemoveObject(be.bucketname, oldname)
}<|MERGE_RESOLUTION|>--- conflicted
+++ resolved
@@ -20,23 +20,12 @@
 
 const connLimit = 10
 
-<<<<<<< HEAD
-// s3 is a backend which stores the data on an S3 endpoint.
-type s3 struct {
+// Backend stores data on an S3 endpoint.
+type Backend struct {
 	client     *minio.Client
 	sem        *backend.Semaphore
 	bucketname string
 	prefix     string
-=======
-// Backend stores data on an S3 endpoint.
-type Backend struct {
-	client       *minio.Client
-	sem          *backend.Semaphore
-	bucketname   string
-	prefix       string
-	cacheMutex   sync.RWMutex
-	cacheObjSize map[string]int64
->>>>>>> eb7ddd6e
 	backend.Layout
 }
 
@@ -60,20 +49,11 @@
 		return nil, err
 	}
 
-<<<<<<< HEAD
-	be := &s3{
+	be := &Backend{
 		client:     client,
 		sem:        sem,
 		bucketname: cfg.Bucket,
 		prefix:     cfg.Prefix,
-=======
-	be := &Backend{
-		client:       client,
-		sem:          sem,
-		bucketname:   cfg.Bucket,
-		prefix:       cfg.Prefix,
-		cacheObjSize: make(map[string]int64),
->>>>>>> eb7ddd6e
 	}
 
 	client.SetCustomTransport(backend.Transport())
